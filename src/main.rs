--- conflicted
+++ resolved
@@ -63,7 +63,6 @@
                 } else {
                     fs::write("main.ua", "\"Hello, World!\"").unwrap();
                 }
-<<<<<<< HEAD
             }
             App::Fmt {
                 path,
@@ -74,30 +73,25 @@
                     path.as_deref(),
                 )?;
 
-                show_update_message();
                 if let Some(path) = path {
                     format_file(path, &config)?;
                 } else {
                     for path in uiua_files() {
-=======
-                App::Fmt { path } => {
-                    if let Some(path) = path {
->>>>>>> dde3cb56
                         format_file(path, &config)?;
                     }
                 }
-<<<<<<< HEAD
             }
             App::Run {
                 path,
                 no_format,
                 formatter_options,
+                no_update,
                 mode,
                 #[cfg(feature = "audio")]
                 audio_options,
                 args,
             } => {
-                if !no_format {
+                if !no_update {
                     show_update_message();
                 }
                 let path = if let Some(path) = path {
@@ -108,74 +102,6 @@
                         Err(e) => {
                             eprintln!("{}", e);
                             return Ok(());
-=======
-                App::Run {
-                    path,
-                    no_format,
-                    no_update,
-                    mode,
-                    #[cfg(feature = "audio")]
-                    audio_options,
-                    args,
-                } => {
-                    if !no_update {
-                        show_update_message();
-                    }
-                    let path = if let Some(path) = path {
-                        path
-                    } else {
-                        match working_file_path() {
-                            Ok(path) => path,
-                            Err(e) => {
-                                eprintln!("{}", e);
-                                return Ok(());
-                            }
-                        }
-                    };
-                    if !no_format {
-                        format_file(&path, &config)?;
-                    }
-                    let mode = mode.unwrap_or(RunMode::Normal);
-                    #[cfg(feature = "audio")]
-                    setup_audio(audio_options);
-                    let mut rt = Uiua::with_native_sys()
-                        .with_mode(mode)
-                        .with_file_path(&path)
-                        .with_args(args)
-                        .print_diagnostics(true);
-                    rt.load_file(path)?;
-                    for value in rt.take_stack() {
-                        println!("{}", value.show());
-                    }
-                }
-                App::Eval {
-                    code,
-                    #[cfg(feature = "audio")]
-                    audio_options,
-                    args,
-                } => {
-                    #[cfg(feature = "audio")]
-                    setup_audio(audio_options);
-                    let mut rt = Uiua::with_native_sys()
-                        .with_mode(RunMode::Normal)
-                        .with_args(args)
-                        .print_diagnostics(true);
-                    rt.load_str(&code)?;
-                    for value in rt.take_stack() {
-                        println!("{}", value.show());
-                    }
-                }
-                App::Test { path } => {
-                    let path = if let Some(path) = path {
-                        path
-                    } else {
-                        match working_file_path() {
-                            Ok(path) => path,
-                            Err(e) => {
-                                eprintln!("{}", e);
-                                return Ok(());
-                            }
->>>>>>> dde3cb56
                         }
                     }
                 };
@@ -186,7 +112,6 @@
                     )?;
                     format_file(&path, &config)?;
                 }
-<<<<<<< HEAD
                 let mode = mode.unwrap_or(RunMode::Normal);
                 #[cfg(feature = "audio")]
                 setup_audio(audio_options);
@@ -206,7 +131,6 @@
                 audio_options,
                 args,
             } => {
-                show_update_message();
                 #[cfg(feature = "audio")]
                 setup_audio(audio_options);
                 let mut rt = Uiua::with_native_sys()
@@ -222,7 +146,6 @@
                 path,
                 formatter_options,
             } => {
-                show_update_message();
                 let path = if let Some(path) = path {
                     path
                 } else {
@@ -246,10 +169,13 @@
             App::Watch {
                 no_format,
                 formatter_options,
+                no_update,
                 clear,
                 args,
             } => {
-                show_update_message();
+                if !no_update {
+                    show_update_message();
+                }
                 if let Err(e) = watch(
                     working_file_path().ok().as_deref(),
                     !no_format,
@@ -258,22 +184,6 @@
                     args,
                 ) {
                     eprintln!("Error watching file: {e}");
-=======
-                App::Watch {
-                    no_format,
-                    no_update,
-                    clear,
-                    args,
-                } => {
-                    if !no_update {
-                        show_update_message();
-                    }
-                    if let Err(e) =
-                        watch(working_file_path().ok().as_deref(), !no_format, clear, args)
-                    {
-                        eprintln!("Error watching file: {e}");
-                    }
->>>>>>> dde3cb56
                 }
             }
             #[cfg(feature = "lsp")]
@@ -503,13 +413,10 @@
         path: Option<PathBuf>,
         #[clap(long, help = "Don't format the file before running")]
         no_format: bool,
-<<<<<<< HEAD
         #[clap(flatten)]
         formatter_options: FormatterOptions,
-=======
         #[clap(long, help = "Don't check for updates")]
         no_update: bool,
->>>>>>> dde3cb56
         #[clap(long, help = "Run the file in a specific mode")]
         mode: Option<RunMode>,
         #[cfg(feature = "audio")]
@@ -537,13 +444,10 @@
     Watch {
         #[clap(long, help = "Don't format the file before running")]
         no_format: bool,
-<<<<<<< HEAD
         #[clap(flatten)]
         formatter_options: FormatterOptions,
-=======
         #[clap(long, help = "Don't check for updates")]
         no_update: bool,
->>>>>>> dde3cb56
         #[clap(long, help = "Clear the terminal on file change")]
         clear: bool,
         #[clap(trailing_var_arg = true)]
